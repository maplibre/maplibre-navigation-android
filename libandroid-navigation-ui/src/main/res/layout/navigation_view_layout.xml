<?xml version="1.0" encoding="utf-8"?>
<androidx.constraintlayout.widget.ConstraintLayout xmlns:android="http://schemas.android.com/apk/res/android"
    xmlns:app="http://schemas.android.com/apk/res-auto"
    xmlns:tools="http://schemas.android.com/tools"
    android:id="@+id/navigationLayout"
    android:layout_width="match_parent"
    android:layout_height="match_parent"
    android:orientation="vertical">

<<<<<<< HEAD
    <androidx.coordinatorlayout.widget.CoordinatorLayout
=======
    <org.maplibre.android.maps.MapView
        android:id="@+id/navigationMapView"
>>>>>>> 1b452dd4
        android:layout_width="match_parent"
        android:layout_height="match_parent"
        android:orientation="vertical"
        >

        <com.mapbox.mapboxsdk.maps.MapView
            android:id="@+id/navigationMapView"
            android:layout_width="match_parent"
            android:layout_height="match_parent"
            app:maplibre_uiAttribution="false"
            app:maplibre_uiCompass="false"
            app:maplibre_cameraTargetLat="52.039176"
            app:maplibre_cameraTargetLng="5.550339"
            app:maplibre_cameraZoom="12"
            app:maplibre_enableTilePrefetch="true"
            app:maplibre_enableZMediaOverlay="true"
            app:maplibre_renderTextureMode="true"
            app:maplibre_renderTextureTranslucentSurface="true"
            app:maplibre_uiDoubleTapGestures="true"
            app:maplibre_uiLogo="false"
            app:maplibre_uiRotateGestures="true"
            app:maplibre_uiScrollGestures="true"
            app:maplibre_uiTiltGestures="true"
            app:maplibre_uiZoomGestures="true"/>

<<<<<<< HEAD
        <ImageView
            android:id="@+id/screenshotView"
            android:layout_width="match_parent"
            android:layout_height="match_parent"
            android:visibility="invisible" />

        <com.mapbox.services.android.navigation.ui.v5.RecenterButton
            android:id="@+id/recenterBtn"
            android:layout_width="wrap_content"
            android:layout_height="wrap_content"
            android:layout_gravity="top"
            android:layout_margin="16dp"
            android:visibility="invisible"
            app:layout_anchorGravity="top|left" />

        <com.mapbox.services.android.navigation.ui.v5.map.WayNameView
            android:id="@+id/wayNameView"
            android:layout_width="wrap_content"
            android:layout_height="wrap_content"
            android:layout_gravity="center|top"
            android:visibility="invisible"
            app:layout_anchorGravity="center|top" />

    </androidx.coordinatorlayout.widget.CoordinatorLayout>

    <com.mapbox.services.android.navigation.ui.v5.instruction.InstructionView
        android:id="@+id/instructionView"
        android:layout_width="wrap_content"
        android:layout_height="wrap_content"
        android:visibility="gone"
        app:layout_constraintTop_toTopOf="parent"
        app:layout_constraintBottom_toBottomOf="parent"
        app:layout_constraintStart_toStartOf="parent"
        app:layout_constraintVertical_bias="0.2"
        android:layout_marginStart="24dp"
        />

    <androidx.appcompat.widget.LinearLayoutCompat
        android:id="@+id/startRouteLayout"
=======
    <org.maplibre.navigation.android.navigation.ui.v5.summary.SummaryBottomSheet
        android:id="@+id/summaryBottomSheet"
        android:layout_width="match_parent"
        android:layout_height="wrap_content"
        app:layout_behavior="com.google.android.material.bottomsheet.BottomSheetBehavior"/>

    <org.maplibre.navigation.android.navigation.ui.v5.RecenterButton
        android:id="@+id/recenterBtn"
        android:layout_width="wrap_content"
        android:layout_height="wrap_content"
        android:layout_gravity="top"
        android:layout_margin="16dp"
        android:visibility="invisible"
        app:layout_anchor="@id/summaryBottomSheet"
        app:layout_anchorGravity="top|left"/>

    <org.maplibre.navigation.android.navigation.ui.v5.map.WayNameView
        android:id="@+id/wayNameView"
>>>>>>> 1b452dd4
        android:layout_width="wrap_content"
        android:layout_height="wrap_content"
        android:layout_marginStart="8dp"
        android:layout_marginEnd="8dp"
        android:layout_marginBottom="60dp"
        android:background="@drawable/rounded_corners"
        android:backgroundTint="@color/mapbox_navigation_route_shield_layer_color"
        android:orientation="horizontal"
        android:padding="8dp"
        android:visibility="gone"
        app:layout_constraintBottom_toBottomOf="parent"
        app:layout_constraintEnd_toEndOf="parent"
        tools:visibility="visible">

<<<<<<< HEAD
        <androidx.appcompat.widget.SwitchCompat
            android:id="@+id/simulateRouteSwitch"
            android:layout_width="wrap_content"
            android:layout_height="wrap_content"
            android:text="simulate_route"
            android:textColor="@color/mapbox_navigation_route_upcoming_maneuver_arrow_color"
            app:switchPadding="4dp" />

        <Button
            android:id="@+id/routeButton"
            android:layout_width="wrap_content"
            android:layout_height="wrap_content"
            android:layout_marginStart="8dp"
            android:text="В путь"
            app:layout_constraintBottom_toBottomOf="parent"
            app:layout_constraintEnd_toEndOf="parent"
            app:layout_constraintStart_toStartOf="parent" />

    </androidx.appcompat.widget.LinearLayoutCompat>
=======
    <org.maplibre.navigation.android.navigation.ui.v5.instruction.InstructionView
        android:id="@+id/instructionView"
        android:layout_width="match_parent"
        android:layout_height="wrap_content"/>
>>>>>>> 1b452dd4

</androidx.constraintlayout.widget.ConstraintLayout><|MERGE_RESOLUTION|>--- conflicted
+++ resolved
@@ -7,12 +7,7 @@
     android:layout_height="match_parent"
     android:orientation="vertical">
 
-<<<<<<< HEAD
     <androidx.coordinatorlayout.widget.CoordinatorLayout
-=======
-    <org.maplibre.android.maps.MapView
-        android:id="@+id/navigationMapView"
->>>>>>> 1b452dd4
         android:layout_width="match_parent"
         android:layout_height="match_parent"
         android:orientation="vertical"
@@ -38,7 +33,6 @@
             app:maplibre_uiTiltGestures="true"
             app:maplibre_uiZoomGestures="true"/>
 
-<<<<<<< HEAD
         <ImageView
             android:id="@+id/screenshotView"
             android:layout_width="match_parent"
@@ -54,7 +48,7 @@
             android:visibility="invisible"
             app:layout_anchorGravity="top|left" />
 
-        <com.mapbox.services.android.navigation.ui.v5.map.WayNameView
+        <org.maplibre.navigation.android.navigation.ui.v5.map.WayNameView
             android:id="@+id/wayNameView"
             android:layout_width="wrap_content"
             android:layout_height="wrap_content"
@@ -78,26 +72,6 @@
 
     <androidx.appcompat.widget.LinearLayoutCompat
         android:id="@+id/startRouteLayout"
-=======
-    <org.maplibre.navigation.android.navigation.ui.v5.summary.SummaryBottomSheet
-        android:id="@+id/summaryBottomSheet"
-        android:layout_width="match_parent"
-        android:layout_height="wrap_content"
-        app:layout_behavior="com.google.android.material.bottomsheet.BottomSheetBehavior"/>
-
-    <org.maplibre.navigation.android.navigation.ui.v5.RecenterButton
-        android:id="@+id/recenterBtn"
-        android:layout_width="wrap_content"
-        android:layout_height="wrap_content"
-        android:layout_gravity="top"
-        android:layout_margin="16dp"
-        android:visibility="invisible"
-        app:layout_anchor="@id/summaryBottomSheet"
-        app:layout_anchorGravity="top|left"/>
-
-    <org.maplibre.navigation.android.navigation.ui.v5.map.WayNameView
-        android:id="@+id/wayNameView"
->>>>>>> 1b452dd4
         android:layout_width="wrap_content"
         android:layout_height="wrap_content"
         android:layout_marginStart="8dp"
@@ -112,7 +86,6 @@
         app:layout_constraintEnd_toEndOf="parent"
         tools:visibility="visible">
 
-<<<<<<< HEAD
         <androidx.appcompat.widget.SwitchCompat
             android:id="@+id/simulateRouteSwitch"
             android:layout_width="wrap_content"
@@ -132,11 +105,5 @@
             app:layout_constraintStart_toStartOf="parent" />
 
     </androidx.appcompat.widget.LinearLayoutCompat>
-=======
-    <org.maplibre.navigation.android.navigation.ui.v5.instruction.InstructionView
-        android:id="@+id/instructionView"
-        android:layout_width="match_parent"
-        android:layout_height="wrap_content"/>
->>>>>>> 1b452dd4
 
 </androidx.constraintlayout.widget.ConstraintLayout>