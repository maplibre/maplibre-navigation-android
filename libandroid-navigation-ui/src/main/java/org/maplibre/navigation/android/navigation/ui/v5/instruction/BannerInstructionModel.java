package org.maplibre.navigation.android.navigation.ui.v5.instruction;

import androidx.annotation.Nullable;

import org.maplibre.navigation.core.models.BannerInstructions;
import org.maplibre.navigation.core.models.BannerText;
import org.maplibre.navigation.core.models.ManeuverModifier;
import org.maplibre.navigation.core.routeprogress.RouteProgress;
import org.maplibre.navigation.android.navigation.ui.v5.utils.DistanceFormatter;

public class BannerInstructionModel extends InstructionModel {

  private final BannerText primaryBannerText;
  private final BannerText secondaryBannerText;
  private final BannerText subBannerText;

  public BannerInstructionModel(DistanceFormatter distanceFormatter, RouteProgress progress,
                                BannerInstructions instructions) {
    super(distanceFormatter, progress);
    primaryBannerText = instructions.getPrimary();
    secondaryBannerText = instructions.getSecondary();
    subBannerText = instructions.getSub();
  }

  BannerText retrievePrimaryBannerText() {
    return primaryBannerText;
  }

  BannerText retrieveSecondaryBannerText() {
    return secondaryBannerText;
  }

  BannerText retrieveSubBannerText() {
    return subBannerText;
  }

  String retrievePrimaryManeuverType() {
    return primaryBannerText.getType().getText();
  }

  @Nullable
  String retrievePrimaryManeuverModifier() {
<<<<<<< HEAD
    ManeuverModifier.Type modifier = primaryBannerText.getModifier();
    if (modifier == null) return null;
    return modifier.getText();
=======
    return primaryBannerText.getModifier() == null ? null : primaryBannerText.getModifier().getText();
>>>>>>> 30bf8856
  }

  @Nullable
  Double retrievePrimaryRoundaboutAngle() {
    return primaryBannerText.getDegrees();
  }
}<|MERGE_RESOLUTION|>--- conflicted
+++ resolved
@@ -40,13 +40,7 @@
 
   @Nullable
   String retrievePrimaryManeuverModifier() {
-<<<<<<< HEAD
-    ManeuverModifier.Type modifier = primaryBannerText.getModifier();
-    if (modifier == null) return null;
-    return modifier.getText();
-=======
     return primaryBannerText.getModifier() == null ? null : primaryBannerText.getModifier().getText();
->>>>>>> 30bf8856
   }
 
   @Nullable
