package org.maplibre.navigation.android.navigation.ui.v5.map;

import android.content.Context;

import org.maplibre.android.maps.MapView;
import org.maplibre.navigation.android.navigation.ui.v5.camera.NavigationCamera;
import org.maplibre.navigation.android.navigation.ui.v5.camera.OnTrackingModeChangedListener;
import org.maplibre.navigation.android.navigation.ui.v5.camera.OnTrackingModeTransitionListener;
import org.maplibre.navigation.core.models.ManeuverModifier;
import org.maplibre.navigation.core.navigation.MapLibreNavigation;
import org.maplibre.navigation.core.navigation.NavigationConstants;
import org.maplibre.navigation.core.routeprogress.ProgressChangeListener;
import org.maplibre.navigation.core.routeprogress.RouteLegProgress;
import org.maplibre.navigation.core.routeprogress.RouteProgress;

class MapFpsDelegate implements OnTrackingModeChangedListener, OnTrackingModeTransitionListener {

    static final int DEFAULT_MAX_FPS_THRESHOLD = 20;
    private static final double VALID_DURATION_IN_SECONDS_UNTIL_NEXT_MANEUVER = 7d;
    private static final double VALID_DURATION_IN_SECONDS_SINCE_PREVIOUS_MANEUVER = 5d;
    private static final int DEVICE_MAX_FPS = Integer.MAX_VALUE;
    private static final int LOW_POWER_MAX_FPS = 30;

    private final MapView mapView;
    private final MapBatteryMonitor batteryMonitor;
    private final ProgressChangeListener fpsProgressListener = new FpsDelegateProgressChangeListener(this);
    private MapLibreNavigation navigation;
    private int maxFpsThreshold = DEFAULT_MAX_FPS_THRESHOLD;
    private boolean isTracking = true;
    private boolean isEnabled = true;

    MapFpsDelegate(MapView mapView, MapBatteryMonitor batteryMonitor) {
        this.mapView = mapView;
        this.batteryMonitor = batteryMonitor;
    }

    @Override
    public void onTrackingModeChanged(int trackingMode) {
        int trackingModeNone = NavigationCamera.NAVIGATION_TRACKING_MODE_NONE;
        if (trackingMode == trackingModeNone) {
            updateCameraTracking(trackingModeNone);
        }
    }

    @Override
    public void onTransitionFinished(int trackingMode) {
        updateCameraTracking(trackingMode);
    }

    @Override
    public void onTransitionCancelled(int trackingMode) {
        updateCameraTracking(trackingMode);
    }

    void addProgressChangeListener(MapLibreNavigation navigation) {
        this.navigation = navigation;
        navigation.addProgressChangeListener(fpsProgressListener);
    }

    void onStart() {
        if (navigation != null) {
            navigation.addProgressChangeListener(fpsProgressListener);
        }
    }

    void onStop() {
        if (navigation != null) {
            navigation.removeProgressChangeListener(fpsProgressListener);
        }
    }

    void updateEnabled(boolean isEnabled) {
        this.isEnabled = isEnabled;
        resetMaxFps(!isEnabled);
    }

    void updateMaxFpsThreshold(int maxFps) {
        this.maxFpsThreshold = maxFps;
    }

    void adjustFpsFor(RouteProgress routeProgress) {
        if (!isEnabled || !isTracking) {
            return;
        }

        int maxFps = determineMaxFpsFrom(routeProgress, mapView.getContext());
        mapView.setMaximumFps(maxFps);
    }

    private void updateCameraTracking(@NavigationCamera.TrackingMode int trackingMode) {
        isTracking = trackingMode != NavigationCamera.NAVIGATION_TRACKING_MODE_NONE;
        resetMaxFps(!isTracking);
    }

    private void resetMaxFps(boolean shouldReset) {
        if (shouldReset) {
            mapView.setMaximumFps(DEVICE_MAX_FPS);
        }
    }

    private int determineMaxFpsFrom(RouteProgress routeProgress, Context context) {
        final boolean isPluggedIn = batteryMonitor.isPluggedIn(context);
        RouteLegProgress routeLegProgress = routeProgress.getCurrentLegProgress();

        if (isPluggedIn) {
            return LOW_POWER_MAX_FPS;
        } else if (validLowFpsManeuver(routeLegProgress) || validLowFpsDuration(routeLegProgress)) {
            return maxFpsThreshold;
        } else {
            return LOW_POWER_MAX_FPS;
        }
    }

    private boolean validLowFpsManeuver(RouteLegProgress routeLegProgress) {
        String maneuverModifier = null;
        ManeuverModifier.Type type = routeLegProgress.getCurrentStep().getManeuver().getModifier();
        if (type != null) {
            maneuverModifier = type.getText();
        }
        return maneuverModifier != null
                && (maneuverModifier.equals(NavigationConstants.STEP_MANEUVER_MODIFIER_STRAIGHT)
                || maneuverModifier.equals(NavigationConstants.STEP_MANEUVER_MODIFIER_SLIGHT_LEFT)
                || maneuverModifier.equals(NavigationConstants.STEP_MANEUVER_MODIFIER_SLIGHT_RIGHT));
    }

    private boolean validLowFpsDuration(RouteLegProgress routeLegProgress) {
        final double expectedStepDuration = routeLegProgress.getCurrentStep().getDuration();
        final double durationUntilNextManeuver = routeLegProgress.getCurrentStepProgress().getDurationRemaining();
        final double durationSincePreviousManeuver = expectedStepDuration - durationUntilNextManeuver;
        return durationUntilNextManeuver > VALID_DURATION_IN_SECONDS_UNTIL_NEXT_MANEUVER
                && durationSincePreviousManeuver > VALID_DURATION_IN_SECONDS_SINCE_PREVIOUS_MANEUVER;
    }
<<<<<<< HEAD
=======
  }

  private boolean validLowFpsManeuver(RouteLegProgress routeLegProgress) {
    ManeuverModifier.Type modifier = routeLegProgress.getCurrentStep().getManeuver().getModifier();
    if (modifier == null) {
      return false;
    }

    final String maneuverModifier = modifier.getText();
    return maneuverModifier != null
      && (maneuverModifier.equals(NavigationConstants.STEP_MANEUVER_MODIFIER_STRAIGHT)
      || maneuverModifier.equals(NavigationConstants.STEP_MANEUVER_MODIFIER_SLIGHT_LEFT)
      || maneuverModifier.equals(NavigationConstants.STEP_MANEUVER_MODIFIER_SLIGHT_RIGHT));
  }

  private boolean validLowFpsDuration(RouteLegProgress routeLegProgress) {
    final double expectedStepDuration = routeLegProgress.getCurrentStep().getDuration();
    final double durationUntilNextManeuver = routeLegProgress.getCurrentStepProgress().getDurationRemaining();
    final double durationSincePreviousManeuver = expectedStepDuration - durationUntilNextManeuver;
    return durationUntilNextManeuver > VALID_DURATION_IN_SECONDS_UNTIL_NEXT_MANEUVER
      && durationSincePreviousManeuver > VALID_DURATION_IN_SECONDS_SINCE_PREVIOUS_MANEUVER;
  }
>>>>>>> b45831a3
}<|MERGE_RESOLUTION|>--- conflicted
+++ resolved
@@ -111,29 +111,6 @@
         }
     }
 
-    private boolean validLowFpsManeuver(RouteLegProgress routeLegProgress) {
-        String maneuverModifier = null;
-        ManeuverModifier.Type type = routeLegProgress.getCurrentStep().getManeuver().getModifier();
-        if (type != null) {
-            maneuverModifier = type.getText();
-        }
-        return maneuverModifier != null
-                && (maneuverModifier.equals(NavigationConstants.STEP_MANEUVER_MODIFIER_STRAIGHT)
-                || maneuverModifier.equals(NavigationConstants.STEP_MANEUVER_MODIFIER_SLIGHT_LEFT)
-                || maneuverModifier.equals(NavigationConstants.STEP_MANEUVER_MODIFIER_SLIGHT_RIGHT));
-    }
-
-    private boolean validLowFpsDuration(RouteLegProgress routeLegProgress) {
-        final double expectedStepDuration = routeLegProgress.getCurrentStep().getDuration();
-        final double durationUntilNextManeuver = routeLegProgress.getCurrentStepProgress().getDurationRemaining();
-        final double durationSincePreviousManeuver = expectedStepDuration - durationUntilNextManeuver;
-        return durationUntilNextManeuver > VALID_DURATION_IN_SECONDS_UNTIL_NEXT_MANEUVER
-                && durationSincePreviousManeuver > VALID_DURATION_IN_SECONDS_SINCE_PREVIOUS_MANEUVER;
-    }
-<<<<<<< HEAD
-=======
-  }
-
   private boolean validLowFpsManeuver(RouteLegProgress routeLegProgress) {
     ManeuverModifier.Type modifier = routeLegProgress.getCurrentStep().getManeuver().getModifier();
     if (modifier == null) {
@@ -147,12 +124,11 @@
       || maneuverModifier.equals(NavigationConstants.STEP_MANEUVER_MODIFIER_SLIGHT_RIGHT));
   }
 
-  private boolean validLowFpsDuration(RouteLegProgress routeLegProgress) {
-    final double expectedStepDuration = routeLegProgress.getCurrentStep().getDuration();
-    final double durationUntilNextManeuver = routeLegProgress.getCurrentStepProgress().getDurationRemaining();
-    final double durationSincePreviousManeuver = expectedStepDuration - durationUntilNextManeuver;
-    return durationUntilNextManeuver > VALID_DURATION_IN_SECONDS_UNTIL_NEXT_MANEUVER
-      && durationSincePreviousManeuver > VALID_DURATION_IN_SECONDS_SINCE_PREVIOUS_MANEUVER;
-  }
->>>>>>> b45831a3
+    private boolean validLowFpsDuration(RouteLegProgress routeLegProgress) {
+        final double expectedStepDuration = routeLegProgress.getCurrentStep().getDuration();
+        final double durationUntilNextManeuver = routeLegProgress.getCurrentStepProgress().getDurationRemaining();
+        final double durationSincePreviousManeuver = expectedStepDuration - durationUntilNextManeuver;
+        return durationUntilNextManeuver > VALID_DURATION_IN_SECONDS_UNTIL_NEXT_MANEUVER
+                && durationSincePreviousManeuver > VALID_DURATION_IN_SECONDS_SINCE_PREVIOUS_MANEUVER;
+    }
 }