plugins {
    id 'org.jetbrains.kotlin.android'
}
apply plugin: 'com.android.library'

java {
    toolchain {
        languageVersion.set(JavaLanguageVersion.of(17))
    }
}

android {
<<<<<<< HEAD
    namespace 'org.maplibre.navigation.android.navigation.ui.v5'

    compileSdkVersion androidVersions.compileSdkVersion
    buildToolsVersion androidVersions.buildToolsVersion

    defaultConfig {
        minSdkVersion androidVersions.minSdkVersion
        targetSdkVersion androidVersions.targetSdkVersion
        testInstrumentationRunner 'androidx.test.runner.AndroidJUnitRunner'
        vectorDrawables.useSupportLibrary = true

        buildConfigField('String',
                "MAPLIBRE_NAVIGATION_SDK_IDENTIFIER", String.format("\"%s\"", "maplibre-navigation-ui-android")
        )
        buildConfigField 'String',
                "MAPLIBRE_NAVIGATION_EVENTS_USER_AGENT", String.format("\"maplibre-navigation-ui-android/%s\"",
                project.VERSION_NAME
        )
        consumerProguardFiles 'proguard-consumer.pro'
    }

    configurations {
        javadocDeps
    }

    buildTypes {
        debug {
            testCoverageEnabled = true
        }
=======
  namespace 'org.maplibre.navigation.android.navigation.ui.v5'

  compileSdkVersion androidVersions.compileSdkVersion
  buildToolsVersion androidVersions.buildToolsVersion

  defaultConfig {
    minSdkVersion androidVersions.minSdkVersion
    targetSdkVersion androidVersions.targetSdkVersion
    testInstrumentationRunner 'androidx.test.runner.AndroidJUnitRunner'
    vectorDrawables.useSupportLibrary = true

    buildConfigField('String',
        "MAPLIBRE_NAVIGATION_SDK_IDENTIFIER", String.format("\"%s\"", "maplibre-navigation-ui-android")
    )
    buildConfigField 'String',
        "MAPLIBRE_NAVIGATION_EVENTS_USER_AGENT", String.format("\"maplibre-navigation-ui-android/%s\"",
        project.VERSION_NAME
    )
    consumerProguardFiles 'proguard-consumer.pro'
  }

  configurations {
    javadocDeps
  }

  buildTypes {
    debug {
      testCoverageEnabled = true
>>>>>>> 267da636
    }

    buildFeatures {
        buildConfig true
    }

    testOptions {
        unitTests.returnDefaultValues = true
        unitTests.includeAndroidResources = true
        unitTests.all {
            jacoco {
                includeNoLocationClasses = true
                excludes = ['jdk.internal.*']
            }
        }
    }

    publishing {
        singleVariant("release") {
            withSourcesJar()
            withJavadocJar()
        }
    }
    kotlinOptions {
        jvmTarget = '17'
    }
}

dependencies {
<<<<<<< HEAD
    // Navigation SDK
    api project(':libandroid-navigation')

    // Maplibre Maps SDK
    api dependenciesList.mapLibreTurf
    api dependenciesList.mapLibreAnnotations
    implementation dependenciesList.mapLibre

    // Mapbox SDKs (needed for requests)
    api dependenciesList.mapboxGeoJson

    // Support libraries
    implementation "com.google.android.material:material:1.9.0"
    implementation dependenciesList.androidxRecyclerView
    implementation dependenciesList.androidxConstraintLayout
    implementation dependenciesList.androidxCardView
    implementation dependenciesList.androidxCore
    implementation dependenciesList.androidxAppcompat

    // AutoValues
    annotationProcessor dependenciesList.autoValue
    implementation dependenciesList.autoValueAnnotations

    // AutoValues
    annotationProcessor dependenciesList.autoValue
    compileOnly dependenciesList.autoValue

    // Picasso
    implementation dependenciesList.picasso

    // Timber
    implementation dependenciesList.timber

    // Unit testing
    testImplementation dependenciesList.junit
    testImplementation dependenciesList.mockito
    testImplementation dependenciesList.robolectric
    testImplementation dependenciesList.json
=======
  // Navigation SDK
  api project(':libandroid-navigation')

  // Maplibre Maps SDK
  api dependenciesList.mapLibreTurf
  api dependenciesList.mapLibreAnnotations
  implementation dependenciesList.mapLibre

  // Mapbox SDKs (needed for requests)
  api dependenciesList.mapboxGeoJson

  // Support libraries
  implementation dependenciesList.materialDesign
  implementation dependenciesList.androidxRecyclerView
  implementation dependenciesList.androidxConstraintLayout
  implementation dependenciesList.androidxCardView

  // AutoValues
  annotationProcessor dependenciesList.autoValue
  implementation dependenciesList.autoValueAnnotations

  // AutoValues
  annotationProcessor dependenciesList.autoValue
  compileOnly dependenciesList.autoValue

  // Picasso
  implementation dependenciesList.picasso

  // Timber
  implementation dependenciesList.timber

  // Unit testing
  testImplementation dependenciesList.junit
  testImplementation dependenciesList.mockito
  testImplementation dependenciesList.robolectric
  testImplementation dependenciesList.json
>>>>>>> 267da636
}

apply from: 'javadoc.gradle'
apply from: "${rootDir}/gradle/mvn-push-android.gradle"
apply from: "${rootDir}/gradle/checkstyle.gradle"
apply from: "${rootDir}/gradle/dependencies-graph.gradle"
apply from: "${rootDir}/gradle/dependency-updates.gradle"<|MERGE_RESOLUTION|>--- conflicted
+++ resolved
@@ -10,7 +10,6 @@
 }
 
 android {
-<<<<<<< HEAD
     namespace 'org.maplibre.navigation.android.navigation.ui.v5'
 
     compileSdkVersion androidVersions.compileSdkVersion
@@ -40,36 +39,6 @@
         debug {
             testCoverageEnabled = true
         }
-=======
-  namespace 'org.maplibre.navigation.android.navigation.ui.v5'
-
-  compileSdkVersion androidVersions.compileSdkVersion
-  buildToolsVersion androidVersions.buildToolsVersion
-
-  defaultConfig {
-    minSdkVersion androidVersions.minSdkVersion
-    targetSdkVersion androidVersions.targetSdkVersion
-    testInstrumentationRunner 'androidx.test.runner.AndroidJUnitRunner'
-    vectorDrawables.useSupportLibrary = true
-
-    buildConfigField('String',
-        "MAPLIBRE_NAVIGATION_SDK_IDENTIFIER", String.format("\"%s\"", "maplibre-navigation-ui-android")
-    )
-    buildConfigField 'String',
-        "MAPLIBRE_NAVIGATION_EVENTS_USER_AGENT", String.format("\"maplibre-navigation-ui-android/%s\"",
-        project.VERSION_NAME
-    )
-    consumerProguardFiles 'proguard-consumer.pro'
-  }
-
-  configurations {
-    javadocDeps
-  }
-
-  buildTypes {
-    debug {
-      testCoverageEnabled = true
->>>>>>> 267da636
     }
 
     buildFeatures {
@@ -99,7 +68,6 @@
 }
 
 dependencies {
-<<<<<<< HEAD
     // Navigation SDK
     api project(':libandroid-navigation')
 
@@ -108,7 +76,7 @@
     api dependenciesList.mapLibreAnnotations
     implementation dependenciesList.mapLibre
 
-    // Mapbox SDKs (needed for requests)
+  // Mapbox SDKs (needed for requests)
     api dependenciesList.mapboxGeoJson
 
     // Support libraries
@@ -138,44 +106,6 @@
     testImplementation dependenciesList.mockito
     testImplementation dependenciesList.robolectric
     testImplementation dependenciesList.json
-=======
-  // Navigation SDK
-  api project(':libandroid-navigation')
-
-  // Maplibre Maps SDK
-  api dependenciesList.mapLibreTurf
-  api dependenciesList.mapLibreAnnotations
-  implementation dependenciesList.mapLibre
-
-  // Mapbox SDKs (needed for requests)
-  api dependenciesList.mapboxGeoJson
-
-  // Support libraries
-  implementation dependenciesList.materialDesign
-  implementation dependenciesList.androidxRecyclerView
-  implementation dependenciesList.androidxConstraintLayout
-  implementation dependenciesList.androidxCardView
-
-  // AutoValues
-  annotationProcessor dependenciesList.autoValue
-  implementation dependenciesList.autoValueAnnotations
-
-  // AutoValues
-  annotationProcessor dependenciesList.autoValue
-  compileOnly dependenciesList.autoValue
-
-  // Picasso
-  implementation dependenciesList.picasso
-
-  // Timber
-  implementation dependenciesList.timber
-
-  // Unit testing
-  testImplementation dependenciesList.junit
-  testImplementation dependenciesList.mockito
-  testImplementation dependenciesList.robolectric
-  testImplementation dependenciesList.json
->>>>>>> 267da636
 }
 
 apply from: 'javadoc.gradle'
