--- conflicted
+++ resolved
@@ -47,7 +47,6 @@
   }
 
   @Test
-<<<<<<< HEAD
   public void findCurrentBannerInstructions_returnsNullWithNullCurrentStep() {
     LegStep currentStep = null;
     double stepDistanceRemaining = 0;
@@ -132,9 +131,6 @@
 
   @Test
   public void calculateRemainingWaypoints_whenNoMiddleWaypoints() {
-=======
-  public void calculateRemainingWaypoints() {
->>>>>>> edece9b8
     DirectionsRoute route = mock(DirectionsRoute.class);
     RouteOptions routeOptions = buildRouteOptions(route);
     when(routeOptions.waypointIndices()).thenReturn("0;6");
@@ -221,12 +217,12 @@
     RouteProgress routeProgress = buildRouteProgress(route, 1);
     RouteUtils routeUtils = new RouteUtils();
 
-    Integer[] remainingWaypointIndices = routeUtils.calculateRemainingWaypointIndices(routeProgress);
+    int[] remainingWaypointIndices = routeUtils.calculateRemainingWaypointIndices(routeProgress);
 
     assertNotNull(remainingWaypointIndices);
     assertEquals(2, remainingWaypointIndices.length);
-    assertEquals(0, remainingWaypointIndices[0].intValue());
-    assertEquals(1, remainingWaypointIndices[1].intValue());
+    assertEquals(0, remainingWaypointIndices[0]);
+    assertEquals(1, remainingWaypointIndices[1]);
   }
 
   @Test
@@ -237,13 +233,13 @@
     RouteProgress routeProgress = buildRouteProgress(route, 2);
     RouteUtils routeUtils = new RouteUtils();
 
-    Integer[] remainingWaypointIndices = routeUtils.calculateRemainingWaypointIndices(routeProgress);
+    int[] remainingWaypointIndices = routeUtils.calculateRemainingWaypointIndices(routeProgress);
 
     assertNotNull(remainingWaypointIndices);
     assertEquals(3, remainingWaypointIndices.length);
-    assertEquals(0, remainingWaypointIndices[0].intValue());
-    assertEquals(1, remainingWaypointIndices[1].intValue());
-    assertEquals(4, remainingWaypointIndices[2].intValue());
+    assertEquals(0, remainingWaypointIndices[0]);
+    assertEquals(1, remainingWaypointIndices[1]);
+    assertEquals(4, remainingWaypointIndices[2]);
   }
 
   @Test
@@ -254,13 +250,13 @@
     RouteProgress routeProgress = buildRouteProgress(route, 2);
     RouteUtils routeUtils = new RouteUtils();
 
-    Integer[] remainingWaypointIndices = routeUtils.calculateRemainingWaypointIndices(routeProgress);
+    int[] remainingWaypointIndices = routeUtils.calculateRemainingWaypointIndices(routeProgress);
 
     assertNotNull(remainingWaypointIndices);
     assertEquals(3, remainingWaypointIndices.length);
-    assertEquals(0, remainingWaypointIndices[0].intValue());
-    assertEquals(1, remainingWaypointIndices[1].intValue());
-    assertEquals(3, remainingWaypointIndices[2].intValue());
+    assertEquals(0, remainingWaypointIndices[0]);
+    assertEquals(1, remainingWaypointIndices[1]);
+    assertEquals(3, remainingWaypointIndices[2]);
   }
 
   @Test
@@ -271,14 +267,14 @@
     RouteProgress routeProgress = buildRouteProgress(route, 3);
     RouteUtils routeUtils = new RouteUtils();
 
-    Integer[] remainingWaypointIndices = routeUtils.calculateRemainingWaypointIndices(routeProgress);
+    int[] remainingWaypointIndices = routeUtils.calculateRemainingWaypointIndices(routeProgress);
 
     assertNotNull(remainingWaypointIndices);
     assertEquals(4, remainingWaypointIndices.length);
-    assertEquals(0, remainingWaypointIndices[0].intValue());
-    assertEquals(1, remainingWaypointIndices[1].intValue());
-    assertEquals(2, remainingWaypointIndices[2].intValue());
-    assertEquals(4, remainingWaypointIndices[3].intValue());
+    assertEquals(0, remainingWaypointIndices[0]);
+    assertEquals(1, remainingWaypointIndices[1]);
+    assertEquals(2, remainingWaypointIndices[2]);
+    assertEquals(4, remainingWaypointIndices[3]);
   }
 
   @Test
@@ -288,7 +284,7 @@
     RouteProgress routeProgress = buildRouteProgress(route, 2);
     RouteUtils routeUtils = new RouteUtils();
 
-    Integer[] remainingWaypointsIndices = routeUtils.calculateRemainingWaypointIndices(routeProgress);
+    int[] remainingWaypointsIndices = routeUtils.calculateRemainingWaypointIndices(routeProgress);
 
     assertNull(remainingWaypointsIndices);
   }
