--- conflicted
+++ resolved
@@ -1,9 +1,5 @@
 <manifest xmlns:android="http://schemas.android.com/apk/res/android"
-<<<<<<< HEAD
-          >
-=======
           package="org.maplibre.navigation.android.navigation">
->>>>>>> 267da636
 
     <uses-permission android:name="android.permission.ACCESS_COARSE_LOCATION" />
     <uses-permission android:name="android.permission.ACCESS_FINE_LOCATION" />
