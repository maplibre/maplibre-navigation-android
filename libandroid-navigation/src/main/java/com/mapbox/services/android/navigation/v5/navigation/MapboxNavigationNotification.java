--- conflicted
+++ resolved
@@ -37,15 +37,12 @@
 class MapboxNavigationNotification implements NavigationNotification {
 
   private static final String END_NAVIGATION_ACTION = "com.mapbox.intent.action.END_NAVIGATION";
-<<<<<<< HEAD
-
- private final int intentFlags = Build.VERSION.SDK_INT >= Build.VERSION_CODES.M ?
+  public static final String OPEN_NAVIGATION_ACTION = "com.mapbox.intent.action.OPEN_NAVIGATION";
+
+  private final int intentFlags = Build.VERSION.SDK_INT >= Build.VERSION_CODES.M ?
           PendingIntent.FLAG_UPDATE_CURRENT | PendingIntent.FLAG_IMMUTABLE :
           PendingIntent.FLAG_UPDATE_CURRENT;
 
-=======
-  public static final String OPEN_NAVIGATION_ACTION = "com.mapbox.intent.action.OPEN_NAVIGATION";
->>>>>>> 31e0eb97
   private NotificationCompat.Builder notificationBuilder;
   private NotificationManager notificationManager;
   private Notification notification;
@@ -151,12 +148,8 @@
     PackageManager pm = context.getPackageManager();
     Intent intent = pm.getLaunchIntentForPackage(context.getPackageName());
     intent.setPackage(null);
-<<<<<<< HEAD
+    intent.setAction(OPEN_NAVIGATION_ACTION);
     return PendingIntent.getActivity(context, 0, intent, intentFlags);
-=======
-    intent.setAction(OPEN_NAVIGATION_ACTION);
-    return PendingIntent.getActivity(context, 0, intent, 0);
->>>>>>> 31e0eb97
   }
 
   private void registerReceiver(Context context) {
