--- conflicted
+++ resolved
@@ -6,11 +6,7 @@
 kotlin-dokka = "2.0.0"
 nexus = "2.0.0"
 kermit = "2.0.5"
-<<<<<<< HEAD
-maplibre = "11.11.0"
-=======
 maplibre = "11.12.1"
->>>>>>> 30bf8856
 maplibre-annotation = "3.0.1"
 maplibre-geojson = "7.0.0-pre0"
 play-services-location = "21.3.0"
